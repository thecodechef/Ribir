--- conflicted
+++ resolved
@@ -132,15 +132,13 @@
                 Row {
                   align_items: Align::Center,
                   margin: EdgeInsets::vertical(4.),
-<<<<<<< HEAD
+
                   mounted: move |_, _| {
                     *mount_idx = *mount_task_cnt;
                     *mount_task_cnt +=1;
                   },
-=======
                   pointer_enter: move |_| { *visible_delete = true; },
                   pointer_leave: move |_| { *visible_delete = false; },
->>>>>>> 8c77b0ef
                   Checkbox { id: checkbox, checked }
                   Expanded {
                     flex: 1.,
@@ -161,13 +159,10 @@
                     }
                   }
                 }
-<<<<<<< HEAD
                 on task {
                   mounted: move |_, _| mount_animate.run()
                 }
-=======
                 on checkbox.checked { change: move |(_, after)| this2.silent().tasks[idx].finished = after }
->>>>>>> 8c77b0ef
               }
             }).collect::<Vec<_>>()
           }
