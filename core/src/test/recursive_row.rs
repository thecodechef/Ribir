#![cfg(test)]
use crate::{prelude::*, widget::row};
#[derive(Debug)]
pub struct RecursiveRow {
  pub width: usize,
  pub depth: usize,
}

impl CombinationWidget for RecursiveRow {
<<<<<<< HEAD
  fn build(&self) -> Box<dyn Widget> {
    row(
=======
  fn build(&self, _: &mut BuildCtx) -> BoxWidget {
    RowColumn::row(
>>>>>>> 0724e464
      (0..self.width)
        .map(|_| {
          if self.depth > 1 {
            RecursiveRow {
              width: self.width,
              depth: self.depth - 1,
            }
            .box_it()
          } else {
            Text("leaf".to_string()).box_it()
          }
        })
        .collect(),
    )
    .box_it()
  }
}<|MERGE_RESOLUTION|>--- conflicted
+++ resolved
@@ -7,13 +7,8 @@
 }
 
 impl CombinationWidget for RecursiveRow {
-<<<<<<< HEAD
-  fn build(&self) -> Box<dyn Widget> {
+  fn build(&self, _: &mut BuildCtx) -> BoxWidget {
     row(
-=======
-  fn build(&self, _: &mut BuildCtx) -> BoxWidget {
-    RowColumn::row(
->>>>>>> 0724e464
       (0..self.width)
         .map(|_| {
           if self.depth > 1 {
