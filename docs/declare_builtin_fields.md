--- conflicted
+++ resolved
@@ -78,13 +78,10 @@
  	 - enumerate to describe which direction allow widget to scroll.
 - transform : [`Transform`] 
  	 - A widget that applies a transformation its child. Doesn't change size, only apply painting
-<<<<<<< HEAD
-=======
 - visible : [`bool`] 
  	 - Whether to show or hide a child
 - key : [`Key`] 
  	 - assign a key to widget, use for track if two widget is same widget in two frames.
->>>>>>> b0500737
 
 [`Box < dyn for < 'r > FnMut(LifeCycleCtx < 'r >) >`]: prelude::Box < dyn for < 'r > FnMut(LifeCycleCtx < 'r >) >
 
@@ -162,12 +159,8 @@
 
 [`Scrollable`]: prelude::Scrollable
 
-<<<<<<< HEAD
-[`Transform`]: prelude::Transform
-=======
 [`Transform`]: prelude::Transform
 
 [`bool`]: prelude::bool
 
-[`Key`]: prelude::Key
->>>>>>> b0500737
+[`Key`]: prelude::Key